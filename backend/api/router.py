--- conflicted
+++ resolved
@@ -197,7 +197,6 @@
             detail=f"Failed to retrieve meal plan: {str(e)}"
         )
 
-<<<<<<< HEAD
 @router.get("/meal-plans/{meal_plan_id}/ingredients")
 async def get_meal_plan_ingredients(meal_plan_id: str):
     """
@@ -233,7 +232,8 @@
         raise HTTPException(
             status_code=status.HTTP_500_INTERNAL_SERVER_ERROR,
             detail=f"Failed to get meal plan ingredients: {str(e)}"
-=======
+        )
+
 @router.post("/nutrition/calculate", response_model=NutritionResponse)
 async def calculate_nutrition(request: NutritionRequest):
     """
@@ -246,8 +246,8 @@
         Calculated nutrition data for the meal
     """
     try:
-        # Calculate nutrition data based on ingredients and estimated data
-        nutrition_data = nutrition_service.calculate_meal_nutrition(
+        # Calculate nutrition data for the meal
+        nutrition_data = await nutrition_service.calculate_meal_nutrition(
             request.ingredients,
             request.estimated_data
         )
@@ -261,7 +261,8 @@
             "fiber_grams": nutrition_data.fiber_grams,
             "sugar_grams": nutrition_data.sugar_grams,
             "sodium_mg": nutrition_data.sodium_mg,
-            "cholesterol_mg": nutrition_data.cholesterol_mg
+            "cholesterol_mg": nutrition_data.cholesterol_mg,
+            "detailed_nutrients": nutrition_data.detailed_nutrients
         }
     except Exception as e:
         raise HTTPException(
@@ -302,7 +303,6 @@
         raise HTTPException(
             status_code=status.HTTP_500_INTERNAL_SERVER_ERROR,
             detail=f"Failed to get nutrition data: {str(e)}"
->>>>>>> 77261b57
         )
 
 @router.get("/shopping-lists")
